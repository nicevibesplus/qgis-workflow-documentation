# uv (nicht im release)
.venv/
<<<<<<< HEAD
*.qgz
*.zip
.pytest_cache/
*.log
.ruff_cache/

plugin/libs/*
=======
.python-version
uv.lock
pyproject.toml

# Python
__pycache__/
*.py[cod]

# IDE
.vscode/
.idea/

# OS
.DS_Store
>>>>>>> 61de5fa3
<|MERGE_RESOLUTION|>--- conflicted
+++ resolved
@@ -1,14 +1,5 @@
 # uv (nicht im release)
 .venv/
-<<<<<<< HEAD
-*.qgz
-*.zip
-.pytest_cache/
-*.log
-.ruff_cache/
-
-plugin/libs/*
-=======
 .python-version
 uv.lock
 pyproject.toml
@@ -21,6 +12,4 @@
 .vscode/
 .idea/
 
-# OS
-.DS_Store
->>>>>>> 61de5fa3
+plugin/libs/